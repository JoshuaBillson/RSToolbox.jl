--- conflicted
+++ resolved
@@ -11,11 +11,8 @@
 Statistics = "10745b16-79ce-11e8-11f9-7d13ad32a3b2"
 
 [compat]
-<<<<<<< HEAD
 DocStringExtensions = "0.9"
-=======
 Pipe = "1"
->>>>>>> 63a5bdb4
 julia = "1"
 
 [extras]
